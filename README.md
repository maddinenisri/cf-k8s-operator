
# Cloudformation K8s Operator

```sh
  operator-sdk init --domain=mdstechinc.com --repo=github.com/maddinenisri/cf-k8s-operator

  operator-sdk create api --group=cloudformation --version=v1alpha1 --kind=Stack

```

<<<<<<< HEAD
- Generate manifests after updating API
```sh
  make manifests
```

- After Controller changes
```sh
  make install
```

- Perform docker build
```sh
  make docker-build
```

- Perform docker push
```sh
  make docker-push
```

- Prebuilt image "mdstech/cf-k8s-operator:latest" can be used to avoid build steps

- Edit "config/default/kustomization.yaml" namespace to "default"
- Perform deploy
```sh
  make deploy
```
=======
# Reference: 
[cloudformation-operator](https://github.com/linki/cloudformation-operator)
>>>>>>> 8b36603f
<|MERGE_RESOLUTION|>--- conflicted
+++ resolved
@@ -1,20 +1,19 @@
 
 # Cloudformation K8s Operator
 
+- New project creation commands
 ```sh
   operator-sdk init --domain=mdstechinc.com --repo=github.com/maddinenisri/cf-k8s-operator
-
   operator-sdk create api --group=cloudformation --version=v1alpha1 --kind=Stack
-
 ```
-
-<<<<<<< HEAD
+- Modify API spec and specify kubebuilder annotations in API struct
 - Generate manifests after updating API
 ```sh
   make manifests
 ```
-
-- After Controller changes
+- Implement controller business logic
+  
+- After Controller changes build project
 ```sh
   make install
 ```
@@ -29,14 +28,15 @@
   make docker-push
 ```
 
-- Prebuilt image "mdstech/cf-k8s-operator:latest" can be used to avoid build steps
+- Prebuild docker image
+```sh
+  docker pull mdstech/cf-k8s-operator:latest
+```
 
 - Edit "config/default/kustomization.yaml" namespace to "default"
 - Perform deploy
 ```sh
   make deploy
 ```
-=======
 # Reference: 
-[cloudformation-operator](https://github.com/linki/cloudformation-operator)
->>>>>>> 8b36603f
+[cloudformation-operator](https://github.com/linki/cloudformation-operator)